--- conflicted
+++ resolved
@@ -29,7 +29,6 @@
     def __init__(self, logger):
         self.logger = logger
 
-<<<<<<< HEAD
     def update_state(self, unit, translation):
         """
         Update the state of the orchestrator agent after a successful translation.
@@ -129,53 +128,6 @@
                 qstruct = st['name']
                 dep_graph.add_node(qstruct, type='structs')
                 dep_graph.add_edge(qname, qstruct)
-=======
-    def function_iter(self, source_manager, instrumentation_results=None):
-        static_analysis_results = source_manager.get_static_analysis_results()
-        # Build call graph of functions
-        struct_names = {s['name'] for s in static_analysis_results['structures']}
-        self.dep_graph = nx.DiGraph()
-
-        for func in static_analysis_results['functions']:
-            qname = '"{}"'.format(func['name'])
-            self.dep_graph.add_node(qname)
-
-            # 1) calls → function
-            for callee in func.get('calledFunctions', []):
-                cname = callee['name']
-                qcallee = '"{}"'.format(callee['name'])
-                self.dep_graph.add_node(qcallee)
-                target = next((f for f in static_analysis_results['functions']
-                                    if f['name'] == cname), None)
-                passed = []
-                if target:
-                      for typ in target.get('argTypes', []):
-                          for sn in struct_names:
-                              if sn in typ and sn not in passed: 
-                                   passed.append(sn)
-                                   break
-                self.dep_graph.add_edge(qname, qcallee, passed_structs=passed)
-
-            # 2) globals → function
-            for glob in func.get('globals', []):
-                qglob = '"{}"'.format(glob['name'])
-                self.dep_graph.add_node(qglob)
-                self.dep_graph.add_edge(qname, qglob)
-
-             # 3) structs → function
-            for st in func.get('structs', []):
-                qstruct = '"{}"'.format(st['name'])
-                self.dep_graph.add_node(qstruct)
-                self.dep_graph.add_edge(qname, qstruct)
-
-            
-        # We only want to translate functions that are reachable from main
-        reachable_q = nx.descendants(self.dep_graph, '"main_0"') | {'"main_0"'}
-        subgraph   = self.dep_graph.subgraph(reachable_q)
-
-        self._dump_graph(self.dep_graph, title="Full Dependency Graph")
-
->>>>>>> a9fd499b
 
         # We only want to translate functions that are reachable from main
         reachable_q = nx.descendants(dep_graph, 'main_0') | {'main_0'}
@@ -200,18 +152,8 @@
             if unit_type == "functions" and instrumentation_results is not None and 'instrumentation' not in unit:
                 # Include only covered functions
                 continue
-<<<<<<< HEAD
             yield unit
-=======
-            func = funcs[0]
-            if instrumentation_results is not None:
-                instrumentation_logs = [log for log in instrumentation_results if log['name'] == func_name]
-                if len(instrumentation_logs) == 0:
-                    # Include only covered functions
-                    continue
-                func['instrumentation'] = {'args': instrumentation_logs[0]['args'],
-                                        'return': instrumentation_logs[0]['return']}
-            yield func
+
 
 
     
@@ -229,5 +171,4 @@
             # data is a dict of edge‐attributes, e.g. passed_structs
             attrs = ", ".join(f"{k}={v!r}" for k, v in data.items())
             print(f"    {u} -> {v}" + (f"  [{attrs}]" if attrs else ""))
-        print("-" * 40)
->>>>>>> a9fd499b
+        print("-" * 40)