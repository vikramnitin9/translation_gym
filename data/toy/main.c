--- conflicted
+++ resolved
@@ -3,13 +3,9 @@
 #include "math_functions.h"
 #include "string_functions.h"
 
-<<<<<<< HEAD
-int global_counter = 0; // Global variable
-=======
 // Global state
 static int global_counter = 0;
 int test_global_extern = 1;     // definition, not "extern ... ="
->>>>>>> a9fd499b
 
 // Reset the counter to zero, return its previous value
 int reset_counter(void) {
@@ -18,15 +14,6 @@
     return prev;
 }
 
-<<<<<<< HEAD
-int main() {
-    global_counter++; // Bump the global so the visitor still sees it
-    
-    // Use the struct locally so the visitor sees its declaration
-    struct Point p;
-    p.x = 5;
-    p.y = 3;
-=======
 // Double the counter in place, return the new value
 int double_counter(void) {
     global_counter *= 2;
@@ -46,7 +33,6 @@
     struct Point q = {9, 1};
     struct Point mid = midpoint(p, q);
     (void)mid;  // force use
->>>>>>> a9fd499b
 
     printf("Sum: %d\n", add( p.x, p.y ));
     printf("Difference: %d\n", subtract( p.x, p.y ));
